--- conflicted
+++ resolved
@@ -1,6 +1,2 @@
 # Cloudflare-Utils version file
-<<<<<<< HEAD
-__version__ = "2.6.5"
-=======
-__version__ = "2.6.5-dev4"
->>>>>>> 81dcdc1f
+__version__ = "2.6.5-dev4"