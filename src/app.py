import os
import sys
<<<<<<< HEAD
from .config import load_config
from .logger import configure_console_logging
from .menus.main import main_menu
from .menus.accounts import add_account
from .menus.utils import clear_screen

def main():
=======
import subprocess
from .config import load_config, validate_and_save_config, find_account, find_zone, find_record, CONFIG_PATH, find_rotation_group
from .cloudflare_api import CloudflareAPI
from .dns_manager import add_record as add_record_to_config, delete_record as delete_record_from_config, edit_record as edit_record_in_config, edit_account_in_config, delete_account_from_config, add_rotation_group, edit_rotation_group, delete_rotation_group
from .ip_rotator import rotate_ips_between_records, rotate_ips_for_multi_record
from .state_manager import load_state, save_state
from .input_helper import get_validated_input, get_ip_list, get_record_type, get_rotation_interval
from .validator import is_valid_domain, is_valid_zone_id, is_valid_record_name
from .logger import logger, LOGS_DIR
from .display import display_as_table, summarize_list
from cloudflare import APIError

def clear_screen():
    """Clears the terminal screen."""
    # For Windows
    if os.name == 'nt':
        _ = os.system('cls')
    # For macOS and Linux
    else:
        _ = os.system('clear')


def select_from_list(items, prompt):
    """Displays a numbered list of items and returns the selected item."""
    if not items:
        print("No items to select.")
        return None

    print(prompt)
    for i, item in enumerate(items):
        # Assuming item is a dictionary and has a 'name' or 'domain' key
        name = item.get('name', item.get('domain', 'Unknown Item'))
        print(f"{i+1}. {name}")

    while True:
        try:
            choice = int(input("Enter your choice (number): "))
            if 1 <= choice <= len(items):
                return items[choice-1]
            else:
                print("Invalid choice. Please enter a number from the list.")
        except ValueError:
            print("Invalid input. Please enter a number.")

def add_account():
    data = load_config()
    name = get_validated_input("Account name: ", lambda s: s.strip(), "Account name cannot be empty.")

    if find_account(data, name):
        logger.warning("Account already exists")
        print("❌ Account already exists")
        return

    print("ℹ️ INFO: While a Global API Key will work, it's STRONGLY recommended to use a specific API Token.")
    print("Create one at: https://dash.cloudflare.com/profile/api-tokens (My Profile > API Tokens > Create Token).")
    print("This provides better security and scoped permissions.")

    while True:
        token = get_validated_input("Cloudflare API Token: ", lambda s: s.strip(), "API Token cannot be empty.")
        try:
            print("🔐 Verifying token...")
            cf_api = CloudflareAPI(token)
            cf_api.verify_token()  # This will attempt to list zones
            print("✅ Token is valid.")
            break  # Exit loop if token is valid
        except APIError as e:
            logger.error(f"Cloudflare API Error on token verification: {e}")
            print(f"❌ Invalid Token. Cloudflare API Error: {e}")
            if not confirm_action("Try again?"):
                logger.warning("User aborted account creation.")
                return

    data["accounts"].append({"name": name, "api_token": token, "zones": []})
    if validate_and_save_config(data):
        logger.info(f"Account '{name}' added.")
        print("✅ Account added")

def edit_account():
    data = load_config()
    if not data["accounts"]:
        logger.warning("No accounts available.")
        print("❌ No accounts available.")
        return

    acc = select_from_list(data["accounts"], "Select an account to edit:")
    if not acc:
        return

    print(f"\n--- Editing Account: {acc['name']} ---")
    new_name = get_validated_input(f"Enter new name (or press Enter to keep '{acc['name']}'): ", lambda s: s.strip(), "Invalid input.", allow_empty=True)
    new_token = get_validated_input("Enter new API token (or press Enter to keep current): ", lambda s: s.strip(), "Invalid input.", allow_empty=True)

    if new_name or new_token:
        edit_account_in_config(acc['name'], new_name, new_token)
    else:
        print("No changes made.")

def delete_account():
    data = load_config()
    if not data["accounts"]:
        logger.warning("No accounts available.")
        print("❌ No accounts available.")
        return

    acc = select_from_list(data["accounts"], "Select an account to delete:")
    if not acc:
        return

    if confirm_action(f"Are you sure you want to delete the account '{acc['name']}'?"):
        delete_account_from_config(acc['name'])
        logger.info(f"Account '{acc['name']}' deleted.")
    else:
        logger.info("Deletion cancelled.")

def add_record():
    data = load_config()
    if not data["accounts"]:
        logger.warning("No accounts available.")
        print("❌ No accounts available. Please add an account first.")
        return

    acc = select_from_list(data["accounts"], "Select an account:")
    if not acc:
        return

    try:
        cf_api = CloudflareAPI(acc["api_token"])
        zones_from_cf = cf_api.list_zones()
        
        # Convert the generator to a list of dictionaries for selection
        zones_for_selection = [{"id": zone.id, "name": zone.name} for zone in zones_from_cf]

        if not zones_for_selection:
            logger.warning(f"No zones found for account '{acc['name']}' in Cloudflare.")
            print("❌ No zones available in this account. Please add a zone in your Cloudflare account first.")
            return

        selected_zone_info = select_from_list(zones_for_selection, "Select a zone from Cloudflare:")
        if not selected_zone_info:
            return

        # Check if the zone is already in the local config, if not, add it.
        zone_domain = selected_zone_info['name']
        zone_id = selected_zone_info['id']
        zone = find_zone(acc, zone_domain)
        if not zone:
            if "zones" not in acc:
                acc["zones"] = []
            zone = {"domain": zone_domain, "zone_id": zone_id, "records": []}
            acc["zones"].append(zone)
            validate_and_save_config(data)
            logger.info(f"Zone '{zone_domain}' added to local config.")
        else:
            logger.info(f"Zone '{zone_domain}' already exists in local config.")

    except APIError as e:
        logger.error(f"Cloudflare API Error fetching zones: {e}")
        print("❌ Could not fetch zones from Cloudflare.")
        return

    record_name = None
    try:
        cf_api = CloudflareAPI(acc["api_token"])
        zone_id = zone["zone_id"]
        logger.info(f"Fetching records for zone {zone['domain']}...")
        records_from_cf = list(cf_api.list_dns_records(zone_id))
        
        if records_from_cf:
            print("\n--- Existing Records ---")
            for i, cf_record in enumerate(records_from_cf):
                print(f"{i+1}. {cf_record.name} (Type: {cf_record.type}, Content: {cf_record.content})")
            print(f"{len(records_from_cf)+1}. Enter a new record name manually")
            print("-------------------------")
            
            while True:
                try:
                    choice = int(input("👉 Select a record to use/update or choose manual entry: "))
                    if 1 <= choice <= len(records_from_cf):
                        record_name = records_from_cf[choice-1].name
                        logger.info(f"Using existing record: {record_name}")
                        break
                    elif choice == len(records_from_cf) + 1:
                        logger.info("Manual record name entry selected.")
                        break
                    else:
                        print("❌ Invalid choice.")
                except ValueError:
                    print("❌ Invalid input. Please enter a number.")
        else:
            logger.info(f"No existing records found in Cloudflare for zone {zone['domain']}. Proceeding with manual entry.")

    except APIError as e:
        logger.error(f"Cloudflare API Error fetching records: {e}")
        print("⚠️ Proceeding with manual record name entry.")
    except Exception as e:
        logger.error(f"An unexpected error occurred: {e}")
        print("⚠️ Proceeding with manual record name entry.")

    if not record_name:
        record_name = get_validated_input(
            "Record name (e.g., vpn.example.com): ",
            is_valid_record_name,
            "Invalid record name."
        )

    if find_record(zone, record_name):
        logger.warning(f"Record '{record_name}' already exists locally.")
        print("ℹ️ To update, please delete and re-add it.")
        return

    rec_type = get_record_type()
    ip_list = get_ip_list(rec_type)
    rotation_interval_minutes = get_rotation_interval()

    add_record_to_config(acc['name'], zone['domain'], record_name, rec_type, ip_list, rotation_interval_minutes)
    logger.info(f"Record '{record_name}' added to zone '{zone['domain']}'.")

def list_records_from_config():
    data = load_config()
    if not any(acc.get("zones") for acc in data["accounts"]):
        logger.info("No records to display.")
        print("No records configured for rotation. Please add a record first.")
        return

    print("\n--- Records Configured for Rotation ---")
    
    all_records_data = []
    for acc in data["accounts"]:
        for zone in acc.get("zones", []):
            for record in zone.get("records", []):
                all_records_data.append({
                    "Account": acc["name"],
                    "Zone": zone["domain"],
                    "Record": record["name"],
                    "Type": record["type"],
                    "IPs": summarize_list(record.get("ips", [])),
                    "Interval (min)": record.get('rotation_interval_minutes', 'Default (30)')
                })

    if all_records_data:
        headers = {
            "Account": "Account",
            "Zone": "Zone",
            "Record": "Record",
            "Type": "Type",
            "IPs": "IPs",
            "Interval (min)": "Interval (min)"
        }
        display_as_table(all_records_data, headers)
    else:
        print("No records configured for rotation.")


def list_all():
    data = load_config()
    if not data["accounts"]:
        logger.info("No accounts to display.")
        print("No accounts configured. Please add an account first.")
        return

    print("\n--- All Accounts, Zones, and Records from Cloudflare ---")
    for acc in data["accounts"]:
        print(f"\n\n--- Account: {acc['name']} ---")
        try:
            cf_api = CloudflareAPI(acc["api_token"])
            zones_from_cf = list(cf_api.list_zones())

            if not zones_from_cf:
                print("No zones found in this Cloudflare account.")
                continue

            zones_data = [{"Name": zone.name, "ID": zone.id} for zone in zones_from_cf]
            print("\nZones:")
            display_as_table(zones_data, headers={"Name": "Name", "ID": "ID"})

            for cf_zone in zones_from_cf:
                print(f"\n--- Records for Zone: {cf_zone.name} ---")
                records_from_cf = list(cf_api.list_dns_records(cf_zone.id))

                if not records_from_cf:
                    print("No DNS records found in this zone.")
                    continue

                records_data = []
                local_zone_config = find_zone(acc, cf_zone.name)
                for cf_record in records_from_cf:
                    rotation_info = "Not Configured"
                    if local_zone_config:
                        local_record_config = find_record(local_zone_config, cf_record.name)
                        if local_record_config:
                            interval = local_record_config.get('rotation_interval_minutes', 'Default (30)')
                            rotation_info = f"Yes ({interval} min)"

                    records_data.append({
                        "Name": cf_record.name,
                        "Type": cf_record.type,
                        "Content": cf_record.content,
                        "Rotation": rotation_info
                    })
                headers = {
                    "Name": "Name",
                    "Type": "Type",
                    "Content": "Content",
                    "Rotation": "Rotation"
                }
                display_as_table(records_data, headers)

        except APIError as e:
            logger.error(f"Cloudflare API Error for account '{acc['name']}': {e}")
            print(f"  ❌ Error fetching data for this account: {e}")
            continue

def delete_record():
    data = load_config()
    if not data["accounts"]:
        logger.warning("No accounts available.")
        print("❌ No accounts available.")
        return

    acc = select_from_list(data["accounts"], "Select an account to delete a record from:")
    if not acc:
        return

    if not acc["zones"]:
        logger.warning(f"No zones available in account '{acc['name']}'.")
        print(f"❌ No zones available in account '{acc['name']}'.")
        return

    zone = select_from_list(acc["zones"], f"Select a zone in '{acc['name']}' to delete a record from:")
    if not zone:
        return

    if not zone["records"]:
        logger.warning(f"No records available in zone '{zone['domain']}'.")
        print(f"❌ No records available in zone '{zone['domain']}'.")
        return

    record_to_delete = select_from_list(zone["records"], f"Select a record in '{zone['domain']}' to delete:")
    if not record_to_delete:
        return

    if confirm_action(f"Are you sure you want to delete the record '{record_to_delete['name']}' from zone '{zone['domain']}'?"):
        delete_record_from_config(acc['name'], zone['domain'], record_to_delete['name'])
        logger.info(f"Record '{record_to_delete['name']}' deleted from zone '{zone['domain']}'.")
    else:
        logger.info("Deletion cancelled.")

def edit_record():
    data = load_config()
    if not data["accounts"]:
        logger.warning("No accounts available.")
        print("❌ No accounts available.")
        return

    acc = select_from_list(data["accounts"], "Select an account to edit a record in:")
    if not acc:
        return

    if not acc["zones"]:
        logger.warning(f"No zones available in account '{acc['name']}'.")
        print(f"❌ No zones available in account '{acc['name']}'.")
        return

    zone = select_from_list(acc["zones"], f"Select a zone in '{acc['name']}' to edit a record in:")
    if not zone:
        return

    if not zone["records"]:
        logger.warning(f"No records available in zone '{zone['domain']}'.")
        print(f"❌ No records available in zone '{zone['domain']}'.")
        return

    record_to_edit = select_from_list(zone["records"], f"Select a record in '{zone['domain']}' to edit:")
    if not record_to_edit:
        return

    print(f"\n--- Editing Record: {record_to_edit['name']} ---")
    print(f"Current IPs: {', '.join(record_to_edit['ips'])}")
    new_ips_str = input(f"Enter new IPs (comma separated) or press Enter to keep current: ").strip()
    new_ips = [ip.strip() for ip in new_ips_str.split(',')] if new_ips_str else None

    print(f"Current Type: {record_to_edit['type']}")
    new_type = input(f"Enter new type (A/CNAME) or press Enter to keep current: ").strip().upper() or None

    current_interval = record_to_edit.get('rotation_interval_minutes', 'Default (30)')
    print(f"Current Rotation Interval (minutes): {current_interval}")
    new_interval_str = input(f"Enter new interval (minutes, min 5, or 'none' to use default) or press Enter to keep current: ").strip()
    
    edit_record_in_config(acc['name'], zone['domain'], record_to_edit['name'], new_ips, new_type, new_interval_str)
    logger.info(f"Record '{record_to_edit['name']}' in zone '{zone['domain']}' updated.")

def confirm_action(prompt="Are you sure you want to proceed?"):
    """Asks for user confirmation."""
    while True:
        response = input(f"{prompt} (yes/no): ").strip().lower()
        if response in ["yes", "y"]:
            return True
        elif response in ["no", "n"]:
            return False
        else:
            print("❌ Invalid input. Please enter 'yes' or 'no'.")


def rotate_based_on_list_of_ips_single_record_menu():
    """Displays the submenu for rotation based on a list of IPs."""
    while True:
        clear_screen()
        print("\n--- Rotate Based on a List of IPs (Single-Record) ---")
        list_records_from_config() # Always display the list
        print("\n1. 📝 Create DNS Rotation")
        print("2. ✏️ Edit an Existing DNS Rotation")
        print("3. 🗑️ Delete a DNS Rotation")
        print("4. 📄 View logs")
        print("0. ⬅️ Return to previous menu")
        print("------------------------------------")

        choice = input("👉 Enter your choice: ").strip()

        if choice == "1":
            add_record()
        elif choice == "2":
            edit_record()
        elif choice == "3":
            delete_record()
        elif choice == "4":
            data = load_config()
            if not any(acc.get("zones") for acc in data["accounts"]):
                print("No records configured for rotation. Please add a record first.")
                input("\nPress Enter to return...")
                continue
            
            records = []
            for acc in data["accounts"]:
                for zone in acc.get("zones", []):
                    for record in zone.get("records", []):
                        records.append(record)

            if not records:
                print("No records configured for rotation. Please add a record first.")
                input("\nPress Enter to return...")
                continue

            record_to_view = select_from_list(records, "Select a record to view logs for:")
            if record_to_view:
                view_live_logs(record_name=record_to_view['name'])
        elif choice == "0":
            break
        else:
            logger.warning(f"Invalid choice: {choice}")
            print("❌ Invalid choice. Please select a valid option.")


def list_rotation_groups():
    data = load_config()
    groups_data = []
    for acc in data.get("accounts", []):
        for zone in acc.get("zones", []):
            for group in zone.get("rotation_groups", []):
                groups_data.append({
                    "Account": acc["name"],
                    "Zone": zone["domain"],
                    "Group Name": group["name"],
                    "Records": summarize_list(group["records"]),
                    "Interval (min)": group.get("rotation_interval_minutes", "Default")
                })
    
    if not groups_data:
        print("No rotation groups configured.")
        return

    headers = {
        "Account": "Account",
        "Zone": "Zone",
        "Group Name": "Group Name",
        "Records": "Records",
        "Interval (min)": "Interval (min)"
    }
    display_as_table(groups_data, headers)

def add_rotation_group_menu():
    data = load_config()
    if not data["accounts"]:
        print("❌ No accounts available. Please add an account first.")
        return

    acc = select_from_list(data["accounts"], "Select an account:")
    if not acc:
        return

    try:
        cf_api = CloudflareAPI(acc["api_token"])
        zones_from_cf = list(cf_api.list_zones())
        if not zones_from_cf:
            print("❌ No zones found for this account in Cloudflare.")
            return
        
        zones_for_selection = [{"id": zone.id, "name": zone.name} for zone in zones_from_cf]
        selected_zone_info = select_from_list(zones_for_selection, "Select a zone:")
        if not selected_zone_info:
            return

        zone_id = selected_zone_info['id']
        zone_domain = selected_zone_info['name']
        
        # Ensure the zone exists in local config, add if not
        zone = find_zone(acc, zone_domain)
        if not zone:
            if "zones" not in acc:
                acc["zones"] = []
            zone = {"domain": zone_domain, "zone_id": zone_id, "records": [], "rotation_groups": []}
            acc["zones"].append(zone)
            validate_and_save_config(data)
            logger.info(f"Zone '{zone_domain}' added to local config.")

        records_from_cf = [r for r in cf_api.list_dns_records(zone_id) if r.type in ['A', 'AAAA']]
        if len(records_from_cf) < 2:
            print("❌ You need at least two A or AAAA records in this zone to create a rotation group.")
            return

        print("\n--- Select Records for the Group (at least 2) ---")
        for i, record in enumerate(records_from_cf):
            print(f"{i+1}. {record.name} ({record.type}: {record.content})")
        
        selected_records = []
        while True:
            try:
                choices_str = input("👉 Enter the numbers of the records, separated by commas (e.g., 1,2,3): ")
                selected_indices = [int(i.strip()) - 1 for i in choices_str.split(',')]
                
                if any(i < 0 or i >= len(records_from_cf) for i in selected_indices):
                    print("❌ Invalid selection. Please enter numbers from the list.")
                    continue
                
                if len(set(selected_indices)) < 2:
                    print("❌ Please select at least two different records.")
                    continue

                selected_records = [records_from_cf[i] for i in selected_indices]
                break
            except ValueError:
                print("❌ Invalid input. Please enter numbers separated by commas.")

        record_names = [r.name for r in selected_records]
        group_name = get_validated_input("Enter a name for this rotation group: ", lambda s: s.strip(), "Group name cannot be empty.")
        rotation_interval = get_rotation_interval()

        add_rotation_group(acc['name'], zone_domain, group_name, record_names, rotation_interval)

    except APIError as e:
        logger.error(f"Cloudflare API Error: {e}")
        print(f"❌ Cloudflare API Error: {e}")
    except Exception as e:
        logger.error(f"An unexpected error occurred: {e}")
        print(f"❌ An unexpected error occurred: {e}")

def edit_rotation_group_menu():
    data = load_config()
    all_groups = []
    for acc in data.get("accounts", []):
        for zone in acc.get("zones", []):
            for group in zone.get("rotation_groups", []):
                all_groups.append({
                    "account_name": acc["name"],
                    "zone_domain": zone["domain"],
                    "name": group["name"],
                    "records": group["records"]
                })

    if not all_groups:
        print("No rotation groups to edit.")
        return

    group_to_edit = select_from_list(all_groups, "Select a rotation group to edit:")
    if not group_to_edit:
        return

    print(f"\n--- Editing Group: {group_to_edit['name']} ---")
    print(f"Current records: {', '.join(group_to_edit['records'])}")
    
    # For simplicity, we'll ask for the new list of records from scratch.
    # A more advanced implementation might allow adding/removing single records.
    print("You will need to re-select all records for the group.")
    
    try:
        cf_api = CloudflareAPI(find_account(data, group_to_edit['account_name'])['api_token'])
        zone_id = find_zone(find_account(data, group_to_edit['account_name']), group_to_edit['zone_domain'])['zone_id']
        records_from_cf = [r for r in cf_api.list_dns_records(zone_id) if r.type in ['A', 'AAAA']]

        if len(records_from_cf) < 2:
            print("❌ Not enough A/AAAA records in the zone to form a group.")
            return

        print("\n--- Select New Records for the Group (at least 2) ---")
        for i, record in enumerate(records_from_cf):
            print(f"{i+1}. {record.name} ({record.type}: {record.content})")
        
        new_selected_records = []
        while True:
            try:
                choices_str = input("👉 Enter the numbers of the records, separated by commas, or press Enter to keep current: ")
                if not choices_str:
                    new_selected_records = None
                    break

                selected_indices = [int(i.strip()) - 1 for i in choices_str.split(',')]
                
                if any(i < 0 or i >= len(records_from_cf) for i in selected_indices):
                    print("❌ Invalid selection.")
                    continue
                if len(set(selected_indices)) < 2:
                    print("❌ Please select at least two different records.")
                    continue
                new_selected_records = [records_from_cf[i].name for i in selected_indices]
                break
            except ValueError:
                print("❌ Invalid input.")

        new_interval_str = input(f"Enter new interval (minutes, min 5, or 'none') or press Enter to keep current: ").strip()

        edit_rotation_group(
            group_to_edit['account_name'], 
            group_to_edit['zone_domain'], 
            group_to_edit['name'], 
            new_selected_records, 
            new_interval_str
        )

    except APIError as e:
        logger.error(f"Cloudflare API Error: {e}")
        print(f"❌ Cloudflare API Error: {e}")
    except Exception as e:
        logger.error(f"An unexpected error occurred: {e}")
        print(f"❌ An unexpected error occurred: {e}")


def delete_rotation_group_menu():
    data = load_config()
    all_groups = []
    for acc in data.get("accounts", []):
        for zone in acc.get("zones", []):
            for group in zone.get("rotation_groups", []):
                all_groups.append({
                    "account_name": acc["name"],
                    "zone_domain": zone["domain"],
                    "name": group["name"]
                })

    if not all_groups:
        print("No rotation groups to delete.")
        return

    group_to_delete = select_from_list(all_groups, "Select a rotation group to delete:")
    if not group_to_delete:
        return

    if confirm_action(f"Are you sure you want to delete the rotation group '{group_to_delete['name']}'?"):
        delete_rotation_group(
            group_to_delete['account_name'],
            group_to_delete['zone_domain'],
            group_to_delete['name']
        )

def rotate_ips_between_records_management_menu():
    """Displays the menu for managing scheduled rotation between records."""
    while True:
        clear_screen()
        print("\n--- Rotate IPs Between Records (Scheduled) ---")
        list_rotation_groups()
        print("\n1. ➕ Create Scheduled Rotation Group")
        print("2. ✏️ Edit a Scheduled Rotation Group")
        print("3. 🗑️ Delete a Scheduled Rotation Group")
        print("4. 📄 View logs")
        print("0. ⬅️ Return to previous menu")
        print("-----------------------------------------")

        choice = input("👉 Enter your choice: ").strip()

        if choice == "1":
            add_rotation_group_menu()
        elif choice == "2":
            edit_rotation_group_menu()
        elif choice == "3":
            delete_rotation_group_menu()
        elif choice == "4":
            data = load_config()
            all_groups = []
            for acc in data.get("accounts", []):
                for zone in acc.get("zones", []):
                    for group in zone.get("rotation_groups", []):
                        all_groups.append(group)
            
            if not all_groups:
                print("No rotation groups configured to view logs for.")
                input("\nPress Enter to return...")
                continue
            
            group_to_view = select_from_list(all_groups, "Select a group to view logs for:")
            if group_to_view:
                view_live_logs(record_name=group_to_view['name'])

        elif choice == "0":
            break
        else:
            logger.warning(f"Invalid choice: {choice}")
            print("❌ Invalid choice. Please select a valid option.")
        
        if choice in ["1", "2", "3"]:
            input("\nPress Enter to return...")

def rotate_based_on_list_of_ips_multi_record_menu():
    """Displays the management menu for Multi-Records global rotations."""
    while True:
        clear_screen()
        print("\n--- Rotate Based on a List of IPs (Multi-Records) ---")
        list_global_rotations()
        print("\n1. ➕ Add New Global Rotation")
        print("2. ✏️ Edit a Global Rotation")
        print("3. 🗑️ Delete a Global Rotation")
        print("4. 📄 View Logs")
        print("0. ⬅️ Return to previous menu")
        print("-----------------------------------------")

        choice = input("👉 Enter your choice: ").strip()

        if choice == "1":
            add_global_rotation_menu()
        elif choice == "2":
            edit_global_rotation_menu()
        elif choice == "3":
            delete_global_rotation_menu()
        elif choice == "4":
            view_global_rotation_logs_menu()
        elif choice == "0":
            break
        else:
            logger.warning(f"Invalid choice: {choice}")
            print("❌ Invalid choice. Please select a valid option.")
        
        if choice in ["1", "2", "3"]:
            input("\nPress Enter to return...")

def add_global_rotation_menu():
    """Menu for adding a new global rotation configuration."""
    clear_screen()
    print("\n--- Add New Global Rotation Configuration ---")

    data = load_config()
    if not data["accounts"]:
        print("❌ No accounts available. Please add an account first.")
        input("\nPress Enter to return...")
        return

    acc = select_from_list(data["accounts"], "Select an account:")
    if not acc:
        return

    try:
        cf_api = CloudflareAPI(acc["api_token"])
        zones_from_cf = list(cf_api.list_zones())
        if not zones_from_cf:
            print("❌ No zones found for this account in Cloudflare.")
            input("\nPress Enter to return...")
            return

        zones_for_selection = [{"id": zone.id, "name": zone.name} for zone in zones_from_cf]
        selected_zone_info = select_from_list(zones_for_selection, "Select a zone:")
        if not selected_zone_info:
            return

        zone_id = selected_zone_info['id']
        zone_name = selected_zone_info['name']
        records_from_cf = [r for r in cf_api.list_dns_records(zone_id) if r.type in ['A', 'AAAA']]

        if len(records_from_cf) < 1:
            print("❌ You need at least one A or AAAA record in this zone.")
            input("\nPress Enter to return...")
            return

        print("\n--- Select Records for Global Rotation ---")
        for i, record in enumerate(records_from_cf):
            print(f"{i+1}. {record.name} ({record.type}: {record.content})")

        selected_records = []
        while True:
            try:
                choices_str = input("👉 Enter the numbers of the records, separated by commas (e.g., 1,2,3): ")
                selected_indices = [int(i.strip()) - 1 for i in choices_str.split(',')]

                if any(i < 0 or i >= len(records_from_cf) for i in selected_indices):
                    print("❌ Invalid selection. Please enter numbers from the list.")
                    continue

                selected_records = [records_from_cf[i] for i in selected_indices]
                break
            except ValueError:
                print("❌ Invalid input. Please enter numbers separated by commas.")
        
        record_names = [r.name for r in selected_records]

        print("\n--- Enter Shared IP Pool ---")
        ip_pool = get_ip_list('A')

        if not ip_pool:
            print("❌ IP pool cannot be empty.")
            input("\nPress Enter to return...")
            return
            
        rotation_interval = get_rotation_interval()
        
        config_name = get_validated_input("Enter a name for this configuration: ", lambda s: s.strip(), "Configuration name cannot be empty.")

        state = load_state()
        if "global_rotations" not in state:
            state["global_rotations"] = {}
            
        state["global_rotations"][config_name] = {
            "account_name": acc["name"],
            "zone_id": zone_id,
            "zone_name": zone_name,
            "records": record_names,
            "ip_pool": ip_pool,
            "rotation_interval_minutes": rotation_interval,
            "rotation_index": 0,
            "last_rotated_at": 0
        }
        
        save_state(state)
        print(f"\n✅ Global rotation configuration '{config_name}' saved.")

    except APIError as e:
        logger.error(f"Cloudflare API Error: {e}")
        print(f"❌ Cloudflare API Error: {e}")
    except Exception as e:
        logger.error(f"An unexpected error occurred: {e}", exc_info=True)
        print(f"❌ An unexpected error occurred: {e}")

def list_global_rotations():
    """Lists all configured global rotations."""
    state = load_state()
    if "global_rotations" not in state or not state["global_rotations"]:
        print("No global rotations configured.")
        return

    rotations_data = []
    for name, config in state["global_rotations"].items():
        rotations_data.append({
            "Name": name,
            "Account": config["account_name"],
            "Zone": config["zone_name"],
            "Records": summarize_list(config["records"]),
            "IP Pool": summarize_list(config["ip_pool"]),
            "Interval (min)": config["rotation_interval_minutes"]
        })
    
    headers = {
        "Name": "Name",
        "Account": "Account",
        "Zone": "Zone",
        "Records": "Records",
        "IP Pool": "IP Pool",
        "Interval (min)": "Interval (min)"
    }
    display_as_table(rotations_data, headers)

def edit_global_rotation_menu():
    """Menu for editing a global rotation configuration."""
    clear_screen()
    print("\n--- Edit Global Rotation Configuration ---")

    state = load_state()
    if "global_rotations" not in state or not state["global_rotations"]:
        print("No global rotations configured to edit.")
        input("\nPress Enter to return...")
        return

    rotations = list(state["global_rotations"].keys())
    
    print("Select a configuration to edit:")
    for i, name in enumerate(rotations):
        print(f"{i+1}. {name}")

    while True:
        try:
            choice = int(input("Enter your choice (number): "))
            if 1 <= choice <= len(rotations):
                config_name = rotations[choice-1]
                break
            else:
                print("Invalid choice. Please enter a number from the list.")
        except ValueError:
            print("Invalid input. Please enter a number.")
            
    config = state["global_rotations"][config_name]
    
    print(f"\n--- Editing '{config_name}' ---")
    
    print(f"Current records: {', '.join(config['records'])}")
    new_records_str = input("Enter new record names (comma separated) or press Enter to keep current: ").strip()
    if new_records_str:
        config['records'] = [name.strip() for name in new_records_str.split(',')]
        
    print(f"Current IP pool: {', '.join(config['ip_pool'])}")
    new_ip_pool_str = input("Enter new IP pool (comma separated) or press Enter to keep current: ").strip()
    if new_ip_pool_str:
        config['ip_pool'] = [ip.strip() for ip in new_ip_pool_str.split(',')]
        
    print(f"Current rotation interval: {config['rotation_interval_minutes']} minutes")
    new_interval = get_rotation_interval(optional=True)
    if new_interval is not None:
        config['rotation_interval_minutes'] = new_interval
        
    save_state(state)
    print(f"\n✅ Global rotation configuration '{config_name}' updated.")

def delete_global_rotation_menu():
    """Menu for deleting a global rotation configuration."""
    clear_screen()
    print("\n--- Delete Global Rotation Configuration ---")

    state = load_state()
    if "global_rotations" not in state or not state["global_rotations"]:
        print("No global rotations configured to delete.")
        input("\nPress Enter to return...")
        return

    rotations = list(state["global_rotations"].keys())
    
    print("Select a configuration to delete:")
    for i, name in enumerate(rotations):
        print(f"{i+1}. {name}")

    while True:
        try:
            choice = int(input("Enter your choice (number): "))
            if 1 <= choice <= len(rotations):
                config_name = rotations[choice-1]
                break
            else:
                print("Invalid choice. Please enter a number from the list.")
        except ValueError:
            print("Invalid input. Please enter a number.")
            
    if confirm_action(f"Are you sure you want to delete the global rotation configuration '{config_name}'?"):
        del state["global_rotations"][config_name]
        save_state(state)
        print(f"✅ Global rotation configuration '{config_name}' deleted.")
    else:
        print("Deletion cancelled.")

def view_global_rotation_logs_menu():
    """Menu for viewing logs for a global rotation configuration."""
    clear_screen()
    print("\n--- View Global Rotation Logs ---")

    state = load_state()
    if "global_rotations" not in state or not state["global_rotations"]:
        print("No global rotations configured to view logs for.")
        input("\nPress Enter to return...")
        return

    rotations = list(state["global_rotations"].keys())
    
    print("Select a configuration to view logs for:")
    for i, name in enumerate(rotations):
        print(f"{i+1}. {name}")

    while True:
        try:
            choice = int(input("Enter your choice (number): "))
            if 1 <= choice <= len(rotations):
                config_name = rotations[choice-1]
                break
            else:
                print("Invalid choice. Please enter a number from the list.")
        except ValueError:
            print("Invalid input. Please enter a number.")
            
    view_live_logs(record_name=config_name)


def rotator_tools_menu():
    """Displays the Rotator Tools submenu."""
    clear_screen()
    while True:
        print("\n--- IP Rotator Tools ---")
        print("1. 🔄 Rotate Based on a List of IPs (Single-Record)")
        print("2. 🌍 Rotate Based on a List of IPs (Multi-Records)")
        print("3. 🔀 Rotate IPs Between Records")
        print("0. ⬅️ Return to Main Menu")
        print("---------------------")

        choice = input("👉 Enter your choice: ").strip()

        if choice == "1":
            rotate_based_on_list_of_ips_single_record_menu()
        elif choice == "2":
            rotate_based_on_list_of_ips_multi_record_menu()
        elif choice == "3":
            rotate_ips_between_records_management_menu()
        elif choice == "0":
            break
        else:
            logger.warning(f"Invalid choice: {choice}")
            print("❌ Invalid choice. Please select a valid option.")

def list_accounts():
    """Lists all configured accounts, including the number of zones for each."""
    data = load_config()
    if not data["accounts"]:
        print("No accounts configured.")
        return

    accounts_data = []
    for acc in data["accounts"]:
        try:
            cf_api = CloudflareAPI(acc["api_token"])
            zones = list(cf_api.list_zones())
            zone_count = len(zones)
        except APIError as e:
            logger.error(f"Failed to fetch zones for account {acc['name']}: {e}")
            zone_count = "Error"
        
        accounts_data.append({"Name": acc["name"], "Zones": zone_count})

    print("\n--- Configured Accounts ---")
    display_as_table(accounts_data, headers={"Name": "Name", "Zones": "Zones"})

def account_management_menu():
    """Displays the Account Management submenu."""
    clear_screen()
    while True:
        print("\n--- 👤 Cloudflare Account Management ---")
        list_accounts()  # Display accounts at the top of the menu
        print("\n1. 👤 Add a New Cloudflare Account")
        print("2. ✏️ Edit an Existing Cloudflare Account")
        print("3. 🗑️ Delete a Cloudflare Account")
        print("0. ⬅️ Return to Main Menu")
        print("---------------------------")

        choice = input("👉 Enter your choice: ").strip()

        if choice == "1":
            add_account()
        elif choice == "2":
            edit_account()
        elif choice == "3":
            delete_account()
        elif choice == "0":
            break
        else:
            logger.warning(f"Invalid choice: {choice}")
            print("❌ Invalid choice. Please select a valid option.")

import time

def view_live_logs(record_name=None):
>>>>>>> 4984a066
    """
    The main entry point for the Cloudflare Utils application.

    This function initializes the application by:
    1. Loading the configuration.
    2. Configuring console logging.
    3. Checking if any Cloudflare accounts are set up. If not, it guides
       the user through adding their first account.
    4. Launching the main interactive menu.
    5. Handling a graceful exit on KeyboardInterrupt (Ctrl+C).
    """
    # Load configuration at the start
    config = load_config()

    # Configure console logging based on the loaded config
    configure_console_logging(config)

<<<<<<< HEAD
    # Check if any accounts are configured. If not, prompt the user to add one.
    if not config.get("accounts"):
        clear_screen()
        print("👋 Welcome to Cloudflare Utils!")
        print("It looks like this is your first time, or you don't have any accounts configured yet.")
        print("Let's add your first Cloudflare account.")
        input("\nPress Enter to continue...")
        add_account()

        # After attempting to add an account, reload the config and check again.
        config = load_config()
        if not config.get("accounts"):
            print("\nNo account was added. Exiting.")
            sys.exit(0)
=======
def main_menu():
    # Define ANSI escape codes for colors
    YELLOW = '\033[93m'
    CYAN = '\033[96m'
    RESET = '\033[0m'

    # Fix for running as a script
    sys.path.insert(0, os.path.abspath(os.path.join(os.path.dirname(__file__), '..')))
    try:
        from version import __version__
        version_str = f"Version: {__version__}"
    except ImportError:
        version_str = "Version: N/A"
    
    author_str = "Author: https://github.com/Issei-177013"

    # Embed ASCII art
    art = """

 ██████╗███████╗    ██╗   ██╗████████╗██╗██╗     ███████╗
██╔════╝██╔════╝    ██║   ██║╚══██╔══╝██║██║     ██╔════╝
██║     █████╗█████╗██║   ██║   ██║   ██║██║     ███████╗
██║     ██╔══╝╚════╝██║   ██║   ██║   ██║██║     ╚════██║
╚██████╗██║         ╚██████╔╝   ██║   ██║███████╗███████║
 ╚═════╝╚═╝          ╚═════╝    ╚═╝   ╚═╝╚══════╝╚══════╝
                                                              
"""
    
    while True:
        clear_screen() # Clear screen on each loop iteration
        print(f"{YELLOW}{art}{RESET}")
        # Print author and version after the art
        print(f"{CYAN}{author_str}{RESET}")
        print(f"{CYAN}{version_str}{RESET}")
        
        print("===================================")

        print("\n--- Main Menu ---")
        print("1. 👤 Manage Cloudflare Accounts")
        print("2. 🔄 IP Rotator Tools")
        print("3. 📄 View Application Logs")
        print("0. 🚪 Exit")
        print("-----------------")

        choice = input("👉 Enter your choice: ").strip()
        
        if choice == "1":
            account_management_menu()
        elif choice == "2":
            rotator_tools_menu()
        elif choice == "3":
            view_live_logs()
        elif choice == "0":
            if confirm_action("Are you sure you want to exit?"):
                logger.info("Exiting Cloudflare Utils Manager.")
                break
        else:
            logger.warning(f"Invalid choice: {choice}")
            print("❌ Invalid choice. Please select a valid option.")
>>>>>>> 4984a066

    try:
        # Start the main interactive menu.
        main_menu()
    except KeyboardInterrupt:
        # Handle graceful shutdown on Ctrl+C.
        print("\n👋 Exiting Cloudflare Utils Manager. Goodbye!")
        try:
            sys.exit(0)
        except SystemExit:
            os._exit(0)<|MERGE_RESOLUTION|>--- conflicted
+++ resolved
@@ -1,6 +1,5 @@
 import os
 import sys
-<<<<<<< HEAD
 from .config import load_config
 from .logger import configure_console_logging
 from .menus.main import main_menu
@@ -8,1064 +7,6 @@
 from .menus.utils import clear_screen
 
 def main():
-=======
-import subprocess
-from .config import load_config, validate_and_save_config, find_account, find_zone, find_record, CONFIG_PATH, find_rotation_group
-from .cloudflare_api import CloudflareAPI
-from .dns_manager import add_record as add_record_to_config, delete_record as delete_record_from_config, edit_record as edit_record_in_config, edit_account_in_config, delete_account_from_config, add_rotation_group, edit_rotation_group, delete_rotation_group
-from .ip_rotator import rotate_ips_between_records, rotate_ips_for_multi_record
-from .state_manager import load_state, save_state
-from .input_helper import get_validated_input, get_ip_list, get_record_type, get_rotation_interval
-from .validator import is_valid_domain, is_valid_zone_id, is_valid_record_name
-from .logger import logger, LOGS_DIR
-from .display import display_as_table, summarize_list
-from cloudflare import APIError
-
-def clear_screen():
-    """Clears the terminal screen."""
-    # For Windows
-    if os.name == 'nt':
-        _ = os.system('cls')
-    # For macOS and Linux
-    else:
-        _ = os.system('clear')
-
-
-def select_from_list(items, prompt):
-    """Displays a numbered list of items and returns the selected item."""
-    if not items:
-        print("No items to select.")
-        return None
-
-    print(prompt)
-    for i, item in enumerate(items):
-        # Assuming item is a dictionary and has a 'name' or 'domain' key
-        name = item.get('name', item.get('domain', 'Unknown Item'))
-        print(f"{i+1}. {name}")
-
-    while True:
-        try:
-            choice = int(input("Enter your choice (number): "))
-            if 1 <= choice <= len(items):
-                return items[choice-1]
-            else:
-                print("Invalid choice. Please enter a number from the list.")
-        except ValueError:
-            print("Invalid input. Please enter a number.")
-
-def add_account():
-    data = load_config()
-    name = get_validated_input("Account name: ", lambda s: s.strip(), "Account name cannot be empty.")
-
-    if find_account(data, name):
-        logger.warning("Account already exists")
-        print("❌ Account already exists")
-        return
-
-    print("ℹ️ INFO: While a Global API Key will work, it's STRONGLY recommended to use a specific API Token.")
-    print("Create one at: https://dash.cloudflare.com/profile/api-tokens (My Profile > API Tokens > Create Token).")
-    print("This provides better security and scoped permissions.")
-
-    while True:
-        token = get_validated_input("Cloudflare API Token: ", lambda s: s.strip(), "API Token cannot be empty.")
-        try:
-            print("🔐 Verifying token...")
-            cf_api = CloudflareAPI(token)
-            cf_api.verify_token()  # This will attempt to list zones
-            print("✅ Token is valid.")
-            break  # Exit loop if token is valid
-        except APIError as e:
-            logger.error(f"Cloudflare API Error on token verification: {e}")
-            print(f"❌ Invalid Token. Cloudflare API Error: {e}")
-            if not confirm_action("Try again?"):
-                logger.warning("User aborted account creation.")
-                return
-
-    data["accounts"].append({"name": name, "api_token": token, "zones": []})
-    if validate_and_save_config(data):
-        logger.info(f"Account '{name}' added.")
-        print("✅ Account added")
-
-def edit_account():
-    data = load_config()
-    if not data["accounts"]:
-        logger.warning("No accounts available.")
-        print("❌ No accounts available.")
-        return
-
-    acc = select_from_list(data["accounts"], "Select an account to edit:")
-    if not acc:
-        return
-
-    print(f"\n--- Editing Account: {acc['name']} ---")
-    new_name = get_validated_input(f"Enter new name (or press Enter to keep '{acc['name']}'): ", lambda s: s.strip(), "Invalid input.", allow_empty=True)
-    new_token = get_validated_input("Enter new API token (or press Enter to keep current): ", lambda s: s.strip(), "Invalid input.", allow_empty=True)
-
-    if new_name or new_token:
-        edit_account_in_config(acc['name'], new_name, new_token)
-    else:
-        print("No changes made.")
-
-def delete_account():
-    data = load_config()
-    if not data["accounts"]:
-        logger.warning("No accounts available.")
-        print("❌ No accounts available.")
-        return
-
-    acc = select_from_list(data["accounts"], "Select an account to delete:")
-    if not acc:
-        return
-
-    if confirm_action(f"Are you sure you want to delete the account '{acc['name']}'?"):
-        delete_account_from_config(acc['name'])
-        logger.info(f"Account '{acc['name']}' deleted.")
-    else:
-        logger.info("Deletion cancelled.")
-
-def add_record():
-    data = load_config()
-    if not data["accounts"]:
-        logger.warning("No accounts available.")
-        print("❌ No accounts available. Please add an account first.")
-        return
-
-    acc = select_from_list(data["accounts"], "Select an account:")
-    if not acc:
-        return
-
-    try:
-        cf_api = CloudflareAPI(acc["api_token"])
-        zones_from_cf = cf_api.list_zones()
-        
-        # Convert the generator to a list of dictionaries for selection
-        zones_for_selection = [{"id": zone.id, "name": zone.name} for zone in zones_from_cf]
-
-        if not zones_for_selection:
-            logger.warning(f"No zones found for account '{acc['name']}' in Cloudflare.")
-            print("❌ No zones available in this account. Please add a zone in your Cloudflare account first.")
-            return
-
-        selected_zone_info = select_from_list(zones_for_selection, "Select a zone from Cloudflare:")
-        if not selected_zone_info:
-            return
-
-        # Check if the zone is already in the local config, if not, add it.
-        zone_domain = selected_zone_info['name']
-        zone_id = selected_zone_info['id']
-        zone = find_zone(acc, zone_domain)
-        if not zone:
-            if "zones" not in acc:
-                acc["zones"] = []
-            zone = {"domain": zone_domain, "zone_id": zone_id, "records": []}
-            acc["zones"].append(zone)
-            validate_and_save_config(data)
-            logger.info(f"Zone '{zone_domain}' added to local config.")
-        else:
-            logger.info(f"Zone '{zone_domain}' already exists in local config.")
-
-    except APIError as e:
-        logger.error(f"Cloudflare API Error fetching zones: {e}")
-        print("❌ Could not fetch zones from Cloudflare.")
-        return
-
-    record_name = None
-    try:
-        cf_api = CloudflareAPI(acc["api_token"])
-        zone_id = zone["zone_id"]
-        logger.info(f"Fetching records for zone {zone['domain']}...")
-        records_from_cf = list(cf_api.list_dns_records(zone_id))
-        
-        if records_from_cf:
-            print("\n--- Existing Records ---")
-            for i, cf_record in enumerate(records_from_cf):
-                print(f"{i+1}. {cf_record.name} (Type: {cf_record.type}, Content: {cf_record.content})")
-            print(f"{len(records_from_cf)+1}. Enter a new record name manually")
-            print("-------------------------")
-            
-            while True:
-                try:
-                    choice = int(input("👉 Select a record to use/update or choose manual entry: "))
-                    if 1 <= choice <= len(records_from_cf):
-                        record_name = records_from_cf[choice-1].name
-                        logger.info(f"Using existing record: {record_name}")
-                        break
-                    elif choice == len(records_from_cf) + 1:
-                        logger.info("Manual record name entry selected.")
-                        break
-                    else:
-                        print("❌ Invalid choice.")
-                except ValueError:
-                    print("❌ Invalid input. Please enter a number.")
-        else:
-            logger.info(f"No existing records found in Cloudflare for zone {zone['domain']}. Proceeding with manual entry.")
-
-    except APIError as e:
-        logger.error(f"Cloudflare API Error fetching records: {e}")
-        print("⚠️ Proceeding with manual record name entry.")
-    except Exception as e:
-        logger.error(f"An unexpected error occurred: {e}")
-        print("⚠️ Proceeding with manual record name entry.")
-
-    if not record_name:
-        record_name = get_validated_input(
-            "Record name (e.g., vpn.example.com): ",
-            is_valid_record_name,
-            "Invalid record name."
-        )
-
-    if find_record(zone, record_name):
-        logger.warning(f"Record '{record_name}' already exists locally.")
-        print("ℹ️ To update, please delete and re-add it.")
-        return
-
-    rec_type = get_record_type()
-    ip_list = get_ip_list(rec_type)
-    rotation_interval_minutes = get_rotation_interval()
-
-    add_record_to_config(acc['name'], zone['domain'], record_name, rec_type, ip_list, rotation_interval_minutes)
-    logger.info(f"Record '{record_name}' added to zone '{zone['domain']}'.")
-
-def list_records_from_config():
-    data = load_config()
-    if not any(acc.get("zones") for acc in data["accounts"]):
-        logger.info("No records to display.")
-        print("No records configured for rotation. Please add a record first.")
-        return
-
-    print("\n--- Records Configured for Rotation ---")
-    
-    all_records_data = []
-    for acc in data["accounts"]:
-        for zone in acc.get("zones", []):
-            for record in zone.get("records", []):
-                all_records_data.append({
-                    "Account": acc["name"],
-                    "Zone": zone["domain"],
-                    "Record": record["name"],
-                    "Type": record["type"],
-                    "IPs": summarize_list(record.get("ips", [])),
-                    "Interval (min)": record.get('rotation_interval_minutes', 'Default (30)')
-                })
-
-    if all_records_data:
-        headers = {
-            "Account": "Account",
-            "Zone": "Zone",
-            "Record": "Record",
-            "Type": "Type",
-            "IPs": "IPs",
-            "Interval (min)": "Interval (min)"
-        }
-        display_as_table(all_records_data, headers)
-    else:
-        print("No records configured for rotation.")
-
-
-def list_all():
-    data = load_config()
-    if not data["accounts"]:
-        logger.info("No accounts to display.")
-        print("No accounts configured. Please add an account first.")
-        return
-
-    print("\n--- All Accounts, Zones, and Records from Cloudflare ---")
-    for acc in data["accounts"]:
-        print(f"\n\n--- Account: {acc['name']} ---")
-        try:
-            cf_api = CloudflareAPI(acc["api_token"])
-            zones_from_cf = list(cf_api.list_zones())
-
-            if not zones_from_cf:
-                print("No zones found in this Cloudflare account.")
-                continue
-
-            zones_data = [{"Name": zone.name, "ID": zone.id} for zone in zones_from_cf]
-            print("\nZones:")
-            display_as_table(zones_data, headers={"Name": "Name", "ID": "ID"})
-
-            for cf_zone in zones_from_cf:
-                print(f"\n--- Records for Zone: {cf_zone.name} ---")
-                records_from_cf = list(cf_api.list_dns_records(cf_zone.id))
-
-                if not records_from_cf:
-                    print("No DNS records found in this zone.")
-                    continue
-
-                records_data = []
-                local_zone_config = find_zone(acc, cf_zone.name)
-                for cf_record in records_from_cf:
-                    rotation_info = "Not Configured"
-                    if local_zone_config:
-                        local_record_config = find_record(local_zone_config, cf_record.name)
-                        if local_record_config:
-                            interval = local_record_config.get('rotation_interval_minutes', 'Default (30)')
-                            rotation_info = f"Yes ({interval} min)"
-
-                    records_data.append({
-                        "Name": cf_record.name,
-                        "Type": cf_record.type,
-                        "Content": cf_record.content,
-                        "Rotation": rotation_info
-                    })
-                headers = {
-                    "Name": "Name",
-                    "Type": "Type",
-                    "Content": "Content",
-                    "Rotation": "Rotation"
-                }
-                display_as_table(records_data, headers)
-
-        except APIError as e:
-            logger.error(f"Cloudflare API Error for account '{acc['name']}': {e}")
-            print(f"  ❌ Error fetching data for this account: {e}")
-            continue
-
-def delete_record():
-    data = load_config()
-    if not data["accounts"]:
-        logger.warning("No accounts available.")
-        print("❌ No accounts available.")
-        return
-
-    acc = select_from_list(data["accounts"], "Select an account to delete a record from:")
-    if not acc:
-        return
-
-    if not acc["zones"]:
-        logger.warning(f"No zones available in account '{acc['name']}'.")
-        print(f"❌ No zones available in account '{acc['name']}'.")
-        return
-
-    zone = select_from_list(acc["zones"], f"Select a zone in '{acc['name']}' to delete a record from:")
-    if not zone:
-        return
-
-    if not zone["records"]:
-        logger.warning(f"No records available in zone '{zone['domain']}'.")
-        print(f"❌ No records available in zone '{zone['domain']}'.")
-        return
-
-    record_to_delete = select_from_list(zone["records"], f"Select a record in '{zone['domain']}' to delete:")
-    if not record_to_delete:
-        return
-
-    if confirm_action(f"Are you sure you want to delete the record '{record_to_delete['name']}' from zone '{zone['domain']}'?"):
-        delete_record_from_config(acc['name'], zone['domain'], record_to_delete['name'])
-        logger.info(f"Record '{record_to_delete['name']}' deleted from zone '{zone['domain']}'.")
-    else:
-        logger.info("Deletion cancelled.")
-
-def edit_record():
-    data = load_config()
-    if not data["accounts"]:
-        logger.warning("No accounts available.")
-        print("❌ No accounts available.")
-        return
-
-    acc = select_from_list(data["accounts"], "Select an account to edit a record in:")
-    if not acc:
-        return
-
-    if not acc["zones"]:
-        logger.warning(f"No zones available in account '{acc['name']}'.")
-        print(f"❌ No zones available in account '{acc['name']}'.")
-        return
-
-    zone = select_from_list(acc["zones"], f"Select a zone in '{acc['name']}' to edit a record in:")
-    if not zone:
-        return
-
-    if not zone["records"]:
-        logger.warning(f"No records available in zone '{zone['domain']}'.")
-        print(f"❌ No records available in zone '{zone['domain']}'.")
-        return
-
-    record_to_edit = select_from_list(zone["records"], f"Select a record in '{zone['domain']}' to edit:")
-    if not record_to_edit:
-        return
-
-    print(f"\n--- Editing Record: {record_to_edit['name']} ---")
-    print(f"Current IPs: {', '.join(record_to_edit['ips'])}")
-    new_ips_str = input(f"Enter new IPs (comma separated) or press Enter to keep current: ").strip()
-    new_ips = [ip.strip() for ip in new_ips_str.split(',')] if new_ips_str else None
-
-    print(f"Current Type: {record_to_edit['type']}")
-    new_type = input(f"Enter new type (A/CNAME) or press Enter to keep current: ").strip().upper() or None
-
-    current_interval = record_to_edit.get('rotation_interval_minutes', 'Default (30)')
-    print(f"Current Rotation Interval (minutes): {current_interval}")
-    new_interval_str = input(f"Enter new interval (minutes, min 5, or 'none' to use default) or press Enter to keep current: ").strip()
-    
-    edit_record_in_config(acc['name'], zone['domain'], record_to_edit['name'], new_ips, new_type, new_interval_str)
-    logger.info(f"Record '{record_to_edit['name']}' in zone '{zone['domain']}' updated.")
-
-def confirm_action(prompt="Are you sure you want to proceed?"):
-    """Asks for user confirmation."""
-    while True:
-        response = input(f"{prompt} (yes/no): ").strip().lower()
-        if response in ["yes", "y"]:
-            return True
-        elif response in ["no", "n"]:
-            return False
-        else:
-            print("❌ Invalid input. Please enter 'yes' or 'no'.")
-
-
-def rotate_based_on_list_of_ips_single_record_menu():
-    """Displays the submenu for rotation based on a list of IPs."""
-    while True:
-        clear_screen()
-        print("\n--- Rotate Based on a List of IPs (Single-Record) ---")
-        list_records_from_config() # Always display the list
-        print("\n1. 📝 Create DNS Rotation")
-        print("2. ✏️ Edit an Existing DNS Rotation")
-        print("3. 🗑️ Delete a DNS Rotation")
-        print("4. 📄 View logs")
-        print("0. ⬅️ Return to previous menu")
-        print("------------------------------------")
-
-        choice = input("👉 Enter your choice: ").strip()
-
-        if choice == "1":
-            add_record()
-        elif choice == "2":
-            edit_record()
-        elif choice == "3":
-            delete_record()
-        elif choice == "4":
-            data = load_config()
-            if not any(acc.get("zones") for acc in data["accounts"]):
-                print("No records configured for rotation. Please add a record first.")
-                input("\nPress Enter to return...")
-                continue
-            
-            records = []
-            for acc in data["accounts"]:
-                for zone in acc.get("zones", []):
-                    for record in zone.get("records", []):
-                        records.append(record)
-
-            if not records:
-                print("No records configured for rotation. Please add a record first.")
-                input("\nPress Enter to return...")
-                continue
-
-            record_to_view = select_from_list(records, "Select a record to view logs for:")
-            if record_to_view:
-                view_live_logs(record_name=record_to_view['name'])
-        elif choice == "0":
-            break
-        else:
-            logger.warning(f"Invalid choice: {choice}")
-            print("❌ Invalid choice. Please select a valid option.")
-
-
-def list_rotation_groups():
-    data = load_config()
-    groups_data = []
-    for acc in data.get("accounts", []):
-        for zone in acc.get("zones", []):
-            for group in zone.get("rotation_groups", []):
-                groups_data.append({
-                    "Account": acc["name"],
-                    "Zone": zone["domain"],
-                    "Group Name": group["name"],
-                    "Records": summarize_list(group["records"]),
-                    "Interval (min)": group.get("rotation_interval_minutes", "Default")
-                })
-    
-    if not groups_data:
-        print("No rotation groups configured.")
-        return
-
-    headers = {
-        "Account": "Account",
-        "Zone": "Zone",
-        "Group Name": "Group Name",
-        "Records": "Records",
-        "Interval (min)": "Interval (min)"
-    }
-    display_as_table(groups_data, headers)
-
-def add_rotation_group_menu():
-    data = load_config()
-    if not data["accounts"]:
-        print("❌ No accounts available. Please add an account first.")
-        return
-
-    acc = select_from_list(data["accounts"], "Select an account:")
-    if not acc:
-        return
-
-    try:
-        cf_api = CloudflareAPI(acc["api_token"])
-        zones_from_cf = list(cf_api.list_zones())
-        if not zones_from_cf:
-            print("❌ No zones found for this account in Cloudflare.")
-            return
-        
-        zones_for_selection = [{"id": zone.id, "name": zone.name} for zone in zones_from_cf]
-        selected_zone_info = select_from_list(zones_for_selection, "Select a zone:")
-        if not selected_zone_info:
-            return
-
-        zone_id = selected_zone_info['id']
-        zone_domain = selected_zone_info['name']
-        
-        # Ensure the zone exists in local config, add if not
-        zone = find_zone(acc, zone_domain)
-        if not zone:
-            if "zones" not in acc:
-                acc["zones"] = []
-            zone = {"domain": zone_domain, "zone_id": zone_id, "records": [], "rotation_groups": []}
-            acc["zones"].append(zone)
-            validate_and_save_config(data)
-            logger.info(f"Zone '{zone_domain}' added to local config.")
-
-        records_from_cf = [r for r in cf_api.list_dns_records(zone_id) if r.type in ['A', 'AAAA']]
-        if len(records_from_cf) < 2:
-            print("❌ You need at least two A or AAAA records in this zone to create a rotation group.")
-            return
-
-        print("\n--- Select Records for the Group (at least 2) ---")
-        for i, record in enumerate(records_from_cf):
-            print(f"{i+1}. {record.name} ({record.type}: {record.content})")
-        
-        selected_records = []
-        while True:
-            try:
-                choices_str = input("👉 Enter the numbers of the records, separated by commas (e.g., 1,2,3): ")
-                selected_indices = [int(i.strip()) - 1 for i in choices_str.split(',')]
-                
-                if any(i < 0 or i >= len(records_from_cf) for i in selected_indices):
-                    print("❌ Invalid selection. Please enter numbers from the list.")
-                    continue
-                
-                if len(set(selected_indices)) < 2:
-                    print("❌ Please select at least two different records.")
-                    continue
-
-                selected_records = [records_from_cf[i] for i in selected_indices]
-                break
-            except ValueError:
-                print("❌ Invalid input. Please enter numbers separated by commas.")
-
-        record_names = [r.name for r in selected_records]
-        group_name = get_validated_input("Enter a name for this rotation group: ", lambda s: s.strip(), "Group name cannot be empty.")
-        rotation_interval = get_rotation_interval()
-
-        add_rotation_group(acc['name'], zone_domain, group_name, record_names, rotation_interval)
-
-    except APIError as e:
-        logger.error(f"Cloudflare API Error: {e}")
-        print(f"❌ Cloudflare API Error: {e}")
-    except Exception as e:
-        logger.error(f"An unexpected error occurred: {e}")
-        print(f"❌ An unexpected error occurred: {e}")
-
-def edit_rotation_group_menu():
-    data = load_config()
-    all_groups = []
-    for acc in data.get("accounts", []):
-        for zone in acc.get("zones", []):
-            for group in zone.get("rotation_groups", []):
-                all_groups.append({
-                    "account_name": acc["name"],
-                    "zone_domain": zone["domain"],
-                    "name": group["name"],
-                    "records": group["records"]
-                })
-
-    if not all_groups:
-        print("No rotation groups to edit.")
-        return
-
-    group_to_edit = select_from_list(all_groups, "Select a rotation group to edit:")
-    if not group_to_edit:
-        return
-
-    print(f"\n--- Editing Group: {group_to_edit['name']} ---")
-    print(f"Current records: {', '.join(group_to_edit['records'])}")
-    
-    # For simplicity, we'll ask for the new list of records from scratch.
-    # A more advanced implementation might allow adding/removing single records.
-    print("You will need to re-select all records for the group.")
-    
-    try:
-        cf_api = CloudflareAPI(find_account(data, group_to_edit['account_name'])['api_token'])
-        zone_id = find_zone(find_account(data, group_to_edit['account_name']), group_to_edit['zone_domain'])['zone_id']
-        records_from_cf = [r for r in cf_api.list_dns_records(zone_id) if r.type in ['A', 'AAAA']]
-
-        if len(records_from_cf) < 2:
-            print("❌ Not enough A/AAAA records in the zone to form a group.")
-            return
-
-        print("\n--- Select New Records for the Group (at least 2) ---")
-        for i, record in enumerate(records_from_cf):
-            print(f"{i+1}. {record.name} ({record.type}: {record.content})")
-        
-        new_selected_records = []
-        while True:
-            try:
-                choices_str = input("👉 Enter the numbers of the records, separated by commas, or press Enter to keep current: ")
-                if not choices_str:
-                    new_selected_records = None
-                    break
-
-                selected_indices = [int(i.strip()) - 1 for i in choices_str.split(',')]
-                
-                if any(i < 0 or i >= len(records_from_cf) for i in selected_indices):
-                    print("❌ Invalid selection.")
-                    continue
-                if len(set(selected_indices)) < 2:
-                    print("❌ Please select at least two different records.")
-                    continue
-                new_selected_records = [records_from_cf[i].name for i in selected_indices]
-                break
-            except ValueError:
-                print("❌ Invalid input.")
-
-        new_interval_str = input(f"Enter new interval (minutes, min 5, or 'none') or press Enter to keep current: ").strip()
-
-        edit_rotation_group(
-            group_to_edit['account_name'], 
-            group_to_edit['zone_domain'], 
-            group_to_edit['name'], 
-            new_selected_records, 
-            new_interval_str
-        )
-
-    except APIError as e:
-        logger.error(f"Cloudflare API Error: {e}")
-        print(f"❌ Cloudflare API Error: {e}")
-    except Exception as e:
-        logger.error(f"An unexpected error occurred: {e}")
-        print(f"❌ An unexpected error occurred: {e}")
-
-
-def delete_rotation_group_menu():
-    data = load_config()
-    all_groups = []
-    for acc in data.get("accounts", []):
-        for zone in acc.get("zones", []):
-            for group in zone.get("rotation_groups", []):
-                all_groups.append({
-                    "account_name": acc["name"],
-                    "zone_domain": zone["domain"],
-                    "name": group["name"]
-                })
-
-    if not all_groups:
-        print("No rotation groups to delete.")
-        return
-
-    group_to_delete = select_from_list(all_groups, "Select a rotation group to delete:")
-    if not group_to_delete:
-        return
-
-    if confirm_action(f"Are you sure you want to delete the rotation group '{group_to_delete['name']}'?"):
-        delete_rotation_group(
-            group_to_delete['account_name'],
-            group_to_delete['zone_domain'],
-            group_to_delete['name']
-        )
-
-def rotate_ips_between_records_management_menu():
-    """Displays the menu for managing scheduled rotation between records."""
-    while True:
-        clear_screen()
-        print("\n--- Rotate IPs Between Records (Scheduled) ---")
-        list_rotation_groups()
-        print("\n1. ➕ Create Scheduled Rotation Group")
-        print("2. ✏️ Edit a Scheduled Rotation Group")
-        print("3. 🗑️ Delete a Scheduled Rotation Group")
-        print("4. 📄 View logs")
-        print("0. ⬅️ Return to previous menu")
-        print("-----------------------------------------")
-
-        choice = input("👉 Enter your choice: ").strip()
-
-        if choice == "1":
-            add_rotation_group_menu()
-        elif choice == "2":
-            edit_rotation_group_menu()
-        elif choice == "3":
-            delete_rotation_group_menu()
-        elif choice == "4":
-            data = load_config()
-            all_groups = []
-            for acc in data.get("accounts", []):
-                for zone in acc.get("zones", []):
-                    for group in zone.get("rotation_groups", []):
-                        all_groups.append(group)
-            
-            if not all_groups:
-                print("No rotation groups configured to view logs for.")
-                input("\nPress Enter to return...")
-                continue
-            
-            group_to_view = select_from_list(all_groups, "Select a group to view logs for:")
-            if group_to_view:
-                view_live_logs(record_name=group_to_view['name'])
-
-        elif choice == "0":
-            break
-        else:
-            logger.warning(f"Invalid choice: {choice}")
-            print("❌ Invalid choice. Please select a valid option.")
-        
-        if choice in ["1", "2", "3"]:
-            input("\nPress Enter to return...")
-
-def rotate_based_on_list_of_ips_multi_record_menu():
-    """Displays the management menu for Multi-Records global rotations."""
-    while True:
-        clear_screen()
-        print("\n--- Rotate Based on a List of IPs (Multi-Records) ---")
-        list_global_rotations()
-        print("\n1. ➕ Add New Global Rotation")
-        print("2. ✏️ Edit a Global Rotation")
-        print("3. 🗑️ Delete a Global Rotation")
-        print("4. 📄 View Logs")
-        print("0. ⬅️ Return to previous menu")
-        print("-----------------------------------------")
-
-        choice = input("👉 Enter your choice: ").strip()
-
-        if choice == "1":
-            add_global_rotation_menu()
-        elif choice == "2":
-            edit_global_rotation_menu()
-        elif choice == "3":
-            delete_global_rotation_menu()
-        elif choice == "4":
-            view_global_rotation_logs_menu()
-        elif choice == "0":
-            break
-        else:
-            logger.warning(f"Invalid choice: {choice}")
-            print("❌ Invalid choice. Please select a valid option.")
-        
-        if choice in ["1", "2", "3"]:
-            input("\nPress Enter to return...")
-
-def add_global_rotation_menu():
-    """Menu for adding a new global rotation configuration."""
-    clear_screen()
-    print("\n--- Add New Global Rotation Configuration ---")
-
-    data = load_config()
-    if not data["accounts"]:
-        print("❌ No accounts available. Please add an account first.")
-        input("\nPress Enter to return...")
-        return
-
-    acc = select_from_list(data["accounts"], "Select an account:")
-    if not acc:
-        return
-
-    try:
-        cf_api = CloudflareAPI(acc["api_token"])
-        zones_from_cf = list(cf_api.list_zones())
-        if not zones_from_cf:
-            print("❌ No zones found for this account in Cloudflare.")
-            input("\nPress Enter to return...")
-            return
-
-        zones_for_selection = [{"id": zone.id, "name": zone.name} for zone in zones_from_cf]
-        selected_zone_info = select_from_list(zones_for_selection, "Select a zone:")
-        if not selected_zone_info:
-            return
-
-        zone_id = selected_zone_info['id']
-        zone_name = selected_zone_info['name']
-        records_from_cf = [r for r in cf_api.list_dns_records(zone_id) if r.type in ['A', 'AAAA']]
-
-        if len(records_from_cf) < 1:
-            print("❌ You need at least one A or AAAA record in this zone.")
-            input("\nPress Enter to return...")
-            return
-
-        print("\n--- Select Records for Global Rotation ---")
-        for i, record in enumerate(records_from_cf):
-            print(f"{i+1}. {record.name} ({record.type}: {record.content})")
-
-        selected_records = []
-        while True:
-            try:
-                choices_str = input("👉 Enter the numbers of the records, separated by commas (e.g., 1,2,3): ")
-                selected_indices = [int(i.strip()) - 1 for i in choices_str.split(',')]
-
-                if any(i < 0 or i >= len(records_from_cf) for i in selected_indices):
-                    print("❌ Invalid selection. Please enter numbers from the list.")
-                    continue
-
-                selected_records = [records_from_cf[i] for i in selected_indices]
-                break
-            except ValueError:
-                print("❌ Invalid input. Please enter numbers separated by commas.")
-        
-        record_names = [r.name for r in selected_records]
-
-        print("\n--- Enter Shared IP Pool ---")
-        ip_pool = get_ip_list('A')
-
-        if not ip_pool:
-            print("❌ IP pool cannot be empty.")
-            input("\nPress Enter to return...")
-            return
-            
-        rotation_interval = get_rotation_interval()
-        
-        config_name = get_validated_input("Enter a name for this configuration: ", lambda s: s.strip(), "Configuration name cannot be empty.")
-
-        state = load_state()
-        if "global_rotations" not in state:
-            state["global_rotations"] = {}
-            
-        state["global_rotations"][config_name] = {
-            "account_name": acc["name"],
-            "zone_id": zone_id,
-            "zone_name": zone_name,
-            "records": record_names,
-            "ip_pool": ip_pool,
-            "rotation_interval_minutes": rotation_interval,
-            "rotation_index": 0,
-            "last_rotated_at": 0
-        }
-        
-        save_state(state)
-        print(f"\n✅ Global rotation configuration '{config_name}' saved.")
-
-    except APIError as e:
-        logger.error(f"Cloudflare API Error: {e}")
-        print(f"❌ Cloudflare API Error: {e}")
-    except Exception as e:
-        logger.error(f"An unexpected error occurred: {e}", exc_info=True)
-        print(f"❌ An unexpected error occurred: {e}")
-
-def list_global_rotations():
-    """Lists all configured global rotations."""
-    state = load_state()
-    if "global_rotations" not in state or not state["global_rotations"]:
-        print("No global rotations configured.")
-        return
-
-    rotations_data = []
-    for name, config in state["global_rotations"].items():
-        rotations_data.append({
-            "Name": name,
-            "Account": config["account_name"],
-            "Zone": config["zone_name"],
-            "Records": summarize_list(config["records"]),
-            "IP Pool": summarize_list(config["ip_pool"]),
-            "Interval (min)": config["rotation_interval_minutes"]
-        })
-    
-    headers = {
-        "Name": "Name",
-        "Account": "Account",
-        "Zone": "Zone",
-        "Records": "Records",
-        "IP Pool": "IP Pool",
-        "Interval (min)": "Interval (min)"
-    }
-    display_as_table(rotations_data, headers)
-
-def edit_global_rotation_menu():
-    """Menu for editing a global rotation configuration."""
-    clear_screen()
-    print("\n--- Edit Global Rotation Configuration ---")
-
-    state = load_state()
-    if "global_rotations" not in state or not state["global_rotations"]:
-        print("No global rotations configured to edit.")
-        input("\nPress Enter to return...")
-        return
-
-    rotations = list(state["global_rotations"].keys())
-    
-    print("Select a configuration to edit:")
-    for i, name in enumerate(rotations):
-        print(f"{i+1}. {name}")
-
-    while True:
-        try:
-            choice = int(input("Enter your choice (number): "))
-            if 1 <= choice <= len(rotations):
-                config_name = rotations[choice-1]
-                break
-            else:
-                print("Invalid choice. Please enter a number from the list.")
-        except ValueError:
-            print("Invalid input. Please enter a number.")
-            
-    config = state["global_rotations"][config_name]
-    
-    print(f"\n--- Editing '{config_name}' ---")
-    
-    print(f"Current records: {', '.join(config['records'])}")
-    new_records_str = input("Enter new record names (comma separated) or press Enter to keep current: ").strip()
-    if new_records_str:
-        config['records'] = [name.strip() for name in new_records_str.split(',')]
-        
-    print(f"Current IP pool: {', '.join(config['ip_pool'])}")
-    new_ip_pool_str = input("Enter new IP pool (comma separated) or press Enter to keep current: ").strip()
-    if new_ip_pool_str:
-        config['ip_pool'] = [ip.strip() for ip in new_ip_pool_str.split(',')]
-        
-    print(f"Current rotation interval: {config['rotation_interval_minutes']} minutes")
-    new_interval = get_rotation_interval(optional=True)
-    if new_interval is not None:
-        config['rotation_interval_minutes'] = new_interval
-        
-    save_state(state)
-    print(f"\n✅ Global rotation configuration '{config_name}' updated.")
-
-def delete_global_rotation_menu():
-    """Menu for deleting a global rotation configuration."""
-    clear_screen()
-    print("\n--- Delete Global Rotation Configuration ---")
-
-    state = load_state()
-    if "global_rotations" not in state or not state["global_rotations"]:
-        print("No global rotations configured to delete.")
-        input("\nPress Enter to return...")
-        return
-
-    rotations = list(state["global_rotations"].keys())
-    
-    print("Select a configuration to delete:")
-    for i, name in enumerate(rotations):
-        print(f"{i+1}. {name}")
-
-    while True:
-        try:
-            choice = int(input("Enter your choice (number): "))
-            if 1 <= choice <= len(rotations):
-                config_name = rotations[choice-1]
-                break
-            else:
-                print("Invalid choice. Please enter a number from the list.")
-        except ValueError:
-            print("Invalid input. Please enter a number.")
-            
-    if confirm_action(f"Are you sure you want to delete the global rotation configuration '{config_name}'?"):
-        del state["global_rotations"][config_name]
-        save_state(state)
-        print(f"✅ Global rotation configuration '{config_name}' deleted.")
-    else:
-        print("Deletion cancelled.")
-
-def view_global_rotation_logs_menu():
-    """Menu for viewing logs for a global rotation configuration."""
-    clear_screen()
-    print("\n--- View Global Rotation Logs ---")
-
-    state = load_state()
-    if "global_rotations" not in state or not state["global_rotations"]:
-        print("No global rotations configured to view logs for.")
-        input("\nPress Enter to return...")
-        return
-
-    rotations = list(state["global_rotations"].keys())
-    
-    print("Select a configuration to view logs for:")
-    for i, name in enumerate(rotations):
-        print(f"{i+1}. {name}")
-
-    while True:
-        try:
-            choice = int(input("Enter your choice (number): "))
-            if 1 <= choice <= len(rotations):
-                config_name = rotations[choice-1]
-                break
-            else:
-                print("Invalid choice. Please enter a number from the list.")
-        except ValueError:
-            print("Invalid input. Please enter a number.")
-            
-    view_live_logs(record_name=config_name)
-
-
-def rotator_tools_menu():
-    """Displays the Rotator Tools submenu."""
-    clear_screen()
-    while True:
-        print("\n--- IP Rotator Tools ---")
-        print("1. 🔄 Rotate Based on a List of IPs (Single-Record)")
-        print("2. 🌍 Rotate Based on a List of IPs (Multi-Records)")
-        print("3. 🔀 Rotate IPs Between Records")
-        print("0. ⬅️ Return to Main Menu")
-        print("---------------------")
-
-        choice = input("👉 Enter your choice: ").strip()
-
-        if choice == "1":
-            rotate_based_on_list_of_ips_single_record_menu()
-        elif choice == "2":
-            rotate_based_on_list_of_ips_multi_record_menu()
-        elif choice == "3":
-            rotate_ips_between_records_management_menu()
-        elif choice == "0":
-            break
-        else:
-            logger.warning(f"Invalid choice: {choice}")
-            print("❌ Invalid choice. Please select a valid option.")
-
-def list_accounts():
-    """Lists all configured accounts, including the number of zones for each."""
-    data = load_config()
-    if not data["accounts"]:
-        print("No accounts configured.")
-        return
-
-    accounts_data = []
-    for acc in data["accounts"]:
-        try:
-            cf_api = CloudflareAPI(acc["api_token"])
-            zones = list(cf_api.list_zones())
-            zone_count = len(zones)
-        except APIError as e:
-            logger.error(f"Failed to fetch zones for account {acc['name']}: {e}")
-            zone_count = "Error"
-        
-        accounts_data.append({"Name": acc["name"], "Zones": zone_count})
-
-    print("\n--- Configured Accounts ---")
-    display_as_table(accounts_data, headers={"Name": "Name", "Zones": "Zones"})
-
-def account_management_menu():
-    """Displays the Account Management submenu."""
-    clear_screen()
-    while True:
-        print("\n--- 👤 Cloudflare Account Management ---")
-        list_accounts()  # Display accounts at the top of the menu
-        print("\n1. 👤 Add a New Cloudflare Account")
-        print("2. ✏️ Edit an Existing Cloudflare Account")
-        print("3. 🗑️ Delete a Cloudflare Account")
-        print("0. ⬅️ Return to Main Menu")
-        print("---------------------------")
-
-        choice = input("👉 Enter your choice: ").strip()
-
-        if choice == "1":
-            add_account()
-        elif choice == "2":
-            edit_account()
-        elif choice == "3":
-            delete_account()
-        elif choice == "0":
-            break
-        else:
-            logger.warning(f"Invalid choice: {choice}")
-            print("❌ Invalid choice. Please select a valid option.")
-
-import time
-
-def view_live_logs(record_name=None):
->>>>>>> 4984a066
     """
     The main entry point for the Cloudflare Utils application.
 
@@ -1083,7 +24,6 @@
     # Configure console logging based on the loaded config
     configure_console_logging(config)
 
-<<<<<<< HEAD
     # Check if any accounts are configured. If not, prompt the user to add one.
     if not config.get("accounts"):
         clear_screen()
@@ -1098,68 +38,6 @@
         if not config.get("accounts"):
             print("\nNo account was added. Exiting.")
             sys.exit(0)
-=======
-def main_menu():
-    # Define ANSI escape codes for colors
-    YELLOW = '\033[93m'
-    CYAN = '\033[96m'
-    RESET = '\033[0m'
-
-    # Fix for running as a script
-    sys.path.insert(0, os.path.abspath(os.path.join(os.path.dirname(__file__), '..')))
-    try:
-        from version import __version__
-        version_str = f"Version: {__version__}"
-    except ImportError:
-        version_str = "Version: N/A"
-    
-    author_str = "Author: https://github.com/Issei-177013"
-
-    # Embed ASCII art
-    art = """
-
- ██████╗███████╗    ██╗   ██╗████████╗██╗██╗     ███████╗
-██╔════╝██╔════╝    ██║   ██║╚══██╔══╝██║██║     ██╔════╝
-██║     █████╗█████╗██║   ██║   ██║   ██║██║     ███████╗
-██║     ██╔══╝╚════╝██║   ██║   ██║   ██║██║     ╚════██║
-╚██████╗██║         ╚██████╔╝   ██║   ██║███████╗███████║
- ╚═════╝╚═╝          ╚═════╝    ╚═╝   ╚═╝╚══════╝╚══════╝
-                                                              
-"""
-    
-    while True:
-        clear_screen() # Clear screen on each loop iteration
-        print(f"{YELLOW}{art}{RESET}")
-        # Print author and version after the art
-        print(f"{CYAN}{author_str}{RESET}")
-        print(f"{CYAN}{version_str}{RESET}")
-        
-        print("===================================")
-
-        print("\n--- Main Menu ---")
-        print("1. 👤 Manage Cloudflare Accounts")
-        print("2. 🔄 IP Rotator Tools")
-        print("3. 📄 View Application Logs")
-        print("0. 🚪 Exit")
-        print("-----------------")
-
-        choice = input("👉 Enter your choice: ").strip()
-        
-        if choice == "1":
-            account_management_menu()
-        elif choice == "2":
-            rotator_tools_menu()
-        elif choice == "3":
-            view_live_logs()
-        elif choice == "0":
-            if confirm_action("Are you sure you want to exit?"):
-                logger.info("Exiting Cloudflare Utils Manager.")
-                break
-        else:
-            logger.warning(f"Invalid choice: {choice}")
-            print("❌ Invalid choice. Please select a valid option.")
->>>>>>> 4984a066
-
     try:
         # Start the main interactive menu.
         main_menu()
