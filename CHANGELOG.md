# Changelog

All notable changes to this project will be documented in this file.

The format is based on [Keep a Changelog](https://keepachangelog.com/)
and this project adheres to [Semantic Versioning](https://semver.org/).

---

<<<<<<< HEAD
=======
## [2.8.0] - 2025-08-14

### Added
- **Comprehensive Docstrings**: Added full Google-style docstrings to all major Python files in `src` and its subdirectories, including:
  - `cf-utils.py`
  - `src/app.py`
  - `src/cloudflare_api.py`
  - `src/config.py`
  - `src/dns_manager.py`
  - `src/ip_rotator.py`
  - `src/logger.py`
  - `src/validator.py`
  - All files in `src/menus/`
- **Project Structure Section in README**: Added a tree view of the project structure for quick developer onboarding.
- **Troubleshooting Section in README**: Added guidance for resolving common issues like `MissingPermissionError` and API errors.
- **Quick Start Guide**: Added a quick setup section for rapid onboarding.
- **DNS Records Management Menu**: Manage DNS records (view, add, edit, delete) directly from the CLI.
- **Logging Configuration**: New `console_logging` setting in `configs.json` and Settings menu toggle to instantly enable/disable console logging.
- **Edit Zone Settings**: Added the ability to view and update core Cloudflare zone settings from the Zone Management menu.
- **Supported Zone Settings**: SSL/TLS Mode, Always Use HTTPS, Automatic HTTPS Rewrites, Minimum TLS Version.
- **API Wrappers for Zone Settings**: Added `get_zone_setting`, `update_zone_setting`, and `get_zone_core_settings` methods.
- **Zone Management Menu**:
  - List all zones for an account.
  - Add a new zone.
  - View detailed zone information.
  - Delete a zone with confirmation prompt (requires typing the domain name).

### Changed
- **Improved `README.md`**:
  - Clarified Python version requirements and dependencies.
  - Expanded API Token Permissions section with explanations for each required permission.
  - Added details about configuration files (`configs.json`, `rotation_status.json`, `state.json`).
  - Added real-world CLI usage example with sample output.
- **Standardized Docstring Format**: All docstrings now follow the Google format.
- **Corrected License Information**: Updated to Apache License 2.0, matching the `LICENSE` file.
- **Menu Refactor**: Moved all menu logic into the `src/menus` directory for better modularity.
- **Input Validation**: Expanded to support more DNS record types.
- **Logger Setup**: Made `setup_logger` reconfigurable to apply new settings immediately.
- **Error Messages**: Improved clarity for permission and API errors.

### Fixed
- Prevented duplicate console log messages when console logging is disabled.

### Removed
- **Redundant Comments**: Removed unnecessary code comments in favor of descriptive docstrings.
- **Incorrect License Text**: Removed incorrect MIT License text from the `README.md`.

>>>>>>> 231059ac
## [2.8.0-rc.2] - 2025-08-13

### Changed
- Improved `README.md`

## [2.8.0-rc.1] - 2025-08-13

### Added
- **Comprehensive Docstrings**: Added Google-style docstrings to all major Python files in the `src` directory and its subdirectories, including:
  - `cf-utils.py`
  - `src/app.py`
  - `src/cloudflare_api.py`
  - `src/config.py`
  - `src/dns_manager.py`
  - `src/ip_rotator.py`
  - `src/logger.py`
  - `src/validator.py`
  - All files in `src/menus/`
- **Project Structure Section in README**: Added a tree-like view of the project structure to help new developers understand the layout.
- **Troubleshooting Section in README**: Added guidance for resolving common issues such as `MissingPermissionError` and API errors.
- **Quick Start Section in README**: Added a quick setup guide for fast onboarding.
- **DNS Records Management Menu**: Manage DNS records (view, add, edit, delete) directly from the CLI.
- **Logging Configuration**: New `console_logging` setting in `configs.json` and a Settings menu toggle to enable/disable console logging instantly.

### Changed
- **Improved `README.md`**:
  - **Prerequisites**: Clarified Python version and listed key dependencies.
  - **Configuration**: Expanded API Token Permissions section to explain the purpose of each required permission. Added details about all configuration files (`configs.json`, `rotation_status.json`, `state.json`).
  - **Usage**: Added a real-world example of CLI usage with sample output.
- **Standardized Docstring Format**: Ensured all docstrings follow the Google format for consistency.
- **Corrected License Information**: Updated `README.md` to correctly state the Apache License 2.0, matching the `LICENSE` file.
- **Menu Refactor**: Moved all menu-related logic into `src/menus` directory for better modularity.
- **Input Validation**: Expanded to support more DNS record types.
- **Logger Setup**: Made `setup_logger` reconfigurable to apply new settings immediately.

### Fixed
- Prevented duplicate console log messages when console logging is disabled.

### Removed
- **Redundant Comments**: Removed unnecessary code comments in favor of descriptive docstrings.
- **Incorrect License Text**: Removed incorrect MIT License text from the `README.md`.

## [2.7.1-rc.1] - 2025-08-12

### Added
- **Edit Zone Settings**: New option in the Zone Management menu to view and update core Cloudflare zone settings.
- **Supported Settings**: SSL/TLS Mode, Always Use HTTPS, Automatic HTTPS Rewrites, Minimum TLS Version.
- **API Wrappers**: Added `get_zone_setting`, `update_zone_setting`, and `get_zone_core_settings` methods in `cloudflare_api.py`.
- **Error Handling**: Detailed error messages for API failures, invalid input, and missing permissions.

## [2.7.0-rc.1] - 2025-08-12

### Added
- **Clear Error Messages**: Display clear, descriptive error messages when attempting to use features without the required API token permissions.
- **API Token Setup Guide**: Added a comprehensive guide in CLI to help users create API tokens with the correct scopes.
- **Zone Management**: Introduced a new top-level menu for managing Cloudflare zones:
  - List all zones for a selected account in a table view.
  - Add a new zone (domain) to an account.
  - View detailed information for a specific zone.
  - Delete a zone with a confirmation prompt that requires typing the domain name to avoid accidental deletion.

### Changed
- Updated the main menu to include the new **Manage Zones** option.

## [2.6.5] - 2025-08-02

This release focuses on enhancing the stability and permission logic of the installation scripts. Key improvements ensure that scripts are executed with proper privileges and prevent common permission-related issues.

### Added
- Add permission checks to ensure `configs.json` is accessible by the intended user.

### Changed
- Simplified and enforced root execution logic for install scripts.

### Fixed
- Fixed an issue where the logger directory was created prematurely, causing permission errors.
- Enforce root privileges at the script's entry point to avoid partial or broken setups.

> These changes improve security and robustness when installing via `install.sh` with or without `sudo`.

## [2.6.5-dev4] - 2025-08-02

### Fixed
- enforce root privileges at the script entry point

## [2.6.5-dev3] - 2025-08-02

### Fixed
- delay logger directory creation to prevent permission errors

## [2.6.5-dev2] - 2025-08-02

### Changed
- enforce root execution and simplify permissions.

## [2.6.5-dev] - 2025-08-02

### Added
- Add config permission checks

## [2.6.5-dev4] - 2025-08-02

### Fixed
- enforce root privileges at the script entry point

## [2.6.5-dev3] - 2025-08-02

### Fixed
- delay logger directory creation to prevent permission errors

## [2.6.5-dev2] - 2025-08-02

### Changed
- enforce root execution and simplify permissions.

## [2.6.5-dev] - 2025-08-02

### Added
- Add config permission checks

## [2.6.4] - 2025-08-02

### 🚀 Added
- **New Rotation Engine**: Global IP pool rotation for multiple DNS records.
- **`rotate_ips_with_pool` Function**: Replaces old `rotate_ips_between_records`; supports coordinated multi-record rotation.
- **Shared IP Pool Support**: Each rotation group can now share an IP pool.
- **Persistent Global Index**: Rotation index is now stored and restored from `.cfutils-state.json`.

### 🛠 Changed
- Refactored `run_rotation()` to use the new global rotation logic.
- Updated configuration manager to store `rotation_index` as a global value.
- Extended CLI interface:
  - `add_rotation_group_menu` and `edit_rotation_group_menu` now allow IP pool configuration.
- Updated display: `list_rotation_groups()` shows shared IP pool in CLI table.

### 🐛 Fixed
- Fixed rotation index bug where order was not consistent across runs.
- Fixed CLI crashes when record or IP list exceeded display width.
- Fixed UI bugs caused by legacy rotation logic in config updates.

### 📚 Docs
- Updated `README.md` with new usage instructions and updated example.
- Clarified cron setup recommendation for 1-minute rotation interval.

---

This release improves flexibility and reliability of the rotation system by enabling coordinated rotation across multiple DNS records using a single IP pool. It sets the foundation for intelligent bandwidth-aware rotation in upcoming versions.

## [2.6.4-dev] - 2025-08-01

### Fixed
- **IP Rotation Logic**: Corrected the multi-record IP rotation logic to increment the rotation index instead of decrementing it, ensuring the IP window slides forward as expected. A unit test has been added to verify this behavior.
- **Documentation Accuracy**: The `README.md` has been updated to accurately reflect that the cron job runs every minute.
- The table view for "Rotate Based on a List of IPs (Multi-Records)" and other lists would break when the "Records" or "IP Pool" columns contained a large number of items. This has been fixed by summarizing long lists to show the first and last items.

## [2.6.3-dev] - 2025-08-01

### Fixed

- The table view for "Rotate Based on a List of IPs (Multi-Records)" and other lists would break when the "Records" or "IP Pool" columns contained a large number of items. This has been fixed by summarizing long lists to show the first and last items.

## [2.6.2-dev] - 2025-08-01

### Changed

- Renamed the IP rotation tools for clarity and consistency across the application.
  - "Manage Multi-Records Global Rotations" is now "Rotate Based on a List of IPs (Multi-Records)".
  - "Rotate Based on a List of IPs" is now "Rotate Based on a List of IPs (Single-Record)".
- Renamed the corresponding functions in `src/app.py` to match the new tool names.
- Updated `README.md` to reflect the new tool names.

## [2.6.1-dev2] - 2025-08-01

### Fixed

- Modified `src/logger.py` to only redirect `sys.stdout` and `sys.stderr` when the `LOG_TO_FILE` environment variable is set to `'true'`.
- Updated `install.sh` to set `LOG_TO_FILE=true` in the `run.sh` script that is executed by cron.

This ensures that the non-interactive cron job continues to have its output captured in the log files, while the interactive `cfu` command functions correctly by writing to the console.

## [2.6.1-dev1] - 2025-08-01

### Changed

- Replaced the simple file redirection for logging with a robust, application-level logging system using Python's `logging` module.
- Configured a `TimedRotatingFileHandler` to create a new log file daily, store it in a `logs/` directory, and automatically delete logs older than 7 days.
- Redirected `sys.stdout` and `sys.stderr` to the logger to ensure all script output, including uncaught exceptions, is captured.
- Updated the `install.sh` script to remove the old `log_file.log` and to call the application without shell-level output redirection.
- Updated `README.md` to reflect the new logging mechanism and location.

## [2.6.0-dev3] - 2025-08-01

### Removed

- remove timestamp logging from run script

## [2.6.0-dev2] - 2025-08-01

### Added

- **🌍 Rotate Based on a List of IPs (Multi-Records) Management**: A full management menu for the Multi-Records global rotation feature, including the ability to add, edit, delete, and view logs for global rotation configurations.
  - The feature is now integrated with the automated rotation system, allowing for scheduled rotations.

## [2.6.0-dev] - 2025-08-01

### Added

- **🌍 Rotate Based on a List of IPs (Multi-Records)**: A new tool in the "IP Rotator Tools" menu that allows rotating a shared list of IPs across multiple DNS records in a synchronized, round-robin manner.
  - The rotation state (index) is persisted in a new `.cfutils-state.json` file, ensuring that the rotation continues from where it left off on each run.

## [2.5.0] - 2025-07-31

### Added

- **🔁 Rotate IPs Between Records Tool**: A major new feature in the "IP Rotator Tools" menu.
  - Allows rotating the current IPs among multiple A/AAAA DNS records within the same zone — no need for a predefined list.
  - Perfect for scenarios where you're cycling live IPs (e.g. load balancing, traffic obfuscation).
- **🗓 Scheduled Rotation Groups**:
  - Create groups of records and schedule automatic IP rotations.
  - Includes a full CLI management UI for creating, editing, deleting groups, and viewing logs.
- **📐 Custom Rotation Order**:
  - Manual rotations now allow specifying the exact order of rotation for better control.

### Changed

- Improved menu structure and function names for better clarity and extensibility.
- Rotation command now supports user-defined order of how IPs are shifted between records.

### Fixed

- ✅ Fixed a `TypeError` caused by recursive confirmation menu calls instead of executing the rotation logic.
- ✅ Fixed another `TypeError` when fetching records from the Cloudflare API due to paginated responses not being properly converted to lists.

## [2.5.0-dev.20250731.4+cf-Rotate] - 2025-07-31

### Fixed

- Fixes TypeError when rotating IPs between records due to a paginated API response not being converted to a list.

## [2.5.0-dev.20250731.3+cf-Rotate] - 2025-07-31

### Added

- **Scheduled Rotation for Record Groups**: The "Rotate IPs Between Records" feature now supports scheduled execution. This includes a new management menu for creating, editing, and deleting scheduled rotation groups, as well as viewing logs.

---

## [2.5.0-dev.20250731.2+cf-Rotate] - 2025-07-31

### Fixed

- **Rotate IPs Between Records**: Fixed a bug that caused a `TypeError` when confirming the IP rotation. The menu was calling itself recursively instead of calling the actual rotation function.

---

## [2.5.0-dev.20250731.1+cf-Rotate] - 2025-07-31

### Changed

- **Rotate IPs Between Records**: Now the user can specify the rotation order and better functions name and menu.

---

## [2.5.0-dev.20250731+cf-Rotate] - 2025-07-31

### Added

- **Rotate IPs Between Records**: New tool in the "IP Rotator Tools" menu that allows shuffling the IP addresses among multiple selected DNS records within the same zone. This provides a way to rotate existing IPs without needing a predefined list.

---

## [2.4.5] - 2025-07-18

### Fixed

- Fix `install.sh`.

### Changed

- Update `README.md`.

---

## [2.4.4-dev] - 2025-07-18

### Fixed

- Fix logging issue where logs appeared at the top of menus.

---

## [2.4.3-dev] - 2025-07-18

### Changed

- Rename the CLI command from `cfutils` to `cfu`.
- Update the author information to a GitHub URL.
- Fix the version display.
- Improve the menu section names.
- Remove "List All Cloudflare Data" from the menu.

---

## [2.4.1-dev] - 2025-07-15

### Changed

- Overall change and improvement.

---

## [2.4.1-dev] - 2025-07-14

### Fixed

- Handle system `typing-extensions` package conflict during installation.
  - Detect if `python3-typing-extensions` is installed via apt.
  - Prompt user to remove it to avoid pip installation conflicts.
  - Abort installation if user refuses or removal fails.
  - Proceed with pip package installation only if no conflict remains.

---

## [2.4.0-dev] - 2025-07-14

### Changed

- Created a `src` directory to house the core application logic.
- Modularized code by breaking down `cli.py` and `config_manager.py` into smaller modules: `app.py`, `config.py`, `cloudflare_api.py`, `dns_manager.py`, `ip_rotator.py`.
- Refactored code to use the new modular structure.
- Implemented dependency injection where appropriate.
- Added logging to all modules.
- Updated entry point to `cf-utils.py`, calling main from `src/app.py`.
- Updated `install.sh` to reflect new structure.
- Unable to add unit tests due to file system error preventing `tests` directory creation.

---

## [2.3.0-dev] - Unreleased

### Added

- **Record Management in CLI**:
  - Edit Record: modify IPs, record type, proxied status, rotation interval.
  - Delete Record: remove DNS records from config.
- **Enhanced IP Rotation Logic**:
  - Avoid rotating to the same IP if alternatives exist.

### Changed

- Consolidated `rotate_from_config.py` into `config_manager.py`.
- Updated CLI menu options and documentation.

### Fixed

- `list_all` in CLI now correctly shows rotation interval.

---

## [2.2.9-dev] - Unreleased

### Fixed

- Add `--break-system-packages` to pip install.

---

## [2.2.8-dev] - Unreleased

### Changed

- Update cron job frequency to run every minute.

---

## [2.2.7-dev] - Unreleased

### Changed

- Recommend using Cloudflare API Tokens instead of Global API Keys.

---

## [2.2.6-dev] - Unreleased

### Fixed

- Use dynamically constructed absolute paths for `CONFIG_PATH` and `ROTATION_STATUS_PATH`.

---

## [2.2.5-dev] - Unreleased

### Fixed

- Fix circular import in `config_manager.py`.
- Restore missing configuration functions and constants.

---

## [2.2.4-dev] - Unreleased

### Added

- Graceful handling of `KeyboardInterrupt` in `cli.py` and `config_manager.py`.

---

## [2.2.3-dev] - Unreleased

### Fixed

- Fix `TypeError` when listing DNS records by converting paginated response to a list.

---

## [2.2.2-dev] - Unreleased

### Added

- Show existing DNS records when adding a new record.
- Allow selecting from existing record names or entering manually.

### Changed

- Improve UX and reduce typos during record addition.

---

## [2.2.1-dev] - Unreleased

### Changed

- Enforce minimum rotation interval of 5 minutes in CLI.
- Update cron frequency accordingly.
- Add support for custom rotation intervals per record.
- Document new behavior and cron limitations.

---

## [2.2.0-dev] - Unreleased

### Added

- Support for per-record custom rotation interval (`rotation_interval_minutes`).
- Persistent next-rotation tracking in `rotation_status.json`.
- CLI support for custom intervals.

### Changed

- Update documentation to reflect the above.

---

## [2.1.2-dev] - Unreleased

### Fixed

- Clear screen and display art, author, version in CLI.

---

## [2.1.1-dev] - Unreleased

### Fixed

- Remove unnecessary prompts during CLI setup.

---

## [2.1.0-dev] - Unreleased

### Added

- Interactive CLI for managing accounts, zones, and records.
- Global `cfutils` command via `install.sh`.

### Changed

- Improve CLI UX and `list_all` readability.
- Switch config from `.env` to `configs.json`.
- Rotation script now reads from `configs.json`.

### Fixed

- N/A

### Removed

- N/A

---

## [2.0.0-dev] - Unreleased

### Added

- Multi-account support.
- Multi-zone and Multi-Records support.
- `cli.py`, `config_manager.py`, `version.py`.

### Changed

- Switch from `.env` to `configs.json`.
- Update `install.sh` and `run.sh`.

---

## [1.0.0] - 2025-07-06

### Added

- Initial version with:
  - A-record IP rotation.
  - `.env` for config.
  - Cron-based scheduling.
  - Bash installer.<|MERGE_RESOLUTION|>--- conflicted
+++ resolved
@@ -7,8 +7,6 @@
 
 ---
 
-<<<<<<< HEAD
-=======
 ## [2.8.0] - 2025-08-14
 
 ### Added
@@ -56,7 +54,6 @@
 - **Redundant Comments**: Removed unnecessary code comments in favor of descriptive docstrings.
 - **Incorrect License Text**: Removed incorrect MIT License text from the `README.md`.
 
->>>>>>> 231059ac
 ## [2.8.0-rc.2] - 2025-08-13
 
 ### Changed
